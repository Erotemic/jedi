#!/usr/bin/env python

from setuptools import setup, find_packages

import ast
import sys

__AUTHOR__ = 'David Halter'
__AUTHOR_EMAIL__ = 'davidhalter88@gmail.com'

# Get the version from within jedi. It's defined in exactly one place now.
with open('jedi/__init__.py') as f:
    tree = ast.parse(f.read())
if sys.version_info > (3, 7):
    version = tree.body[0].value.s
else:
    version = tree.body[1].value.s

readme = open('README.rst').read() + '\n\n' + open('CHANGELOG.rst').read()
with open('requirements.txt') as f:
    install_requires = f.read().splitlines()

setup(name='jedi',
      version=version,
      description='An autocompletion tool for Python that can be used for text editors.',
      author=__AUTHOR__,
      author_email=__AUTHOR_EMAIL__,
      include_package_data=True,
      maintainer=__AUTHOR__,
      maintainer_email=__AUTHOR_EMAIL__,
      url='https://github.com/davidhalter/jedi',
      license='MIT',
      keywords='python completion refactoring vim',
      long_description=readme,
<<<<<<< HEAD
      packages=find_packages(exclude=['test']),
      python_requires='>=2.7, !=3.0.*, !=3.1.*, !=3.2.*',
=======
      packages=find_packages(exclude=['test', 'test.*']),
>>>>>>> 4e52acbf
      install_requires=install_requires,
      extras_require={'dev': ['docopt']},
      package_data={'jedi': ['evaluate/compiled/fake/*.pym']},
      platforms=['any'],
      classifiers=[
          'Development Status :: 4 - Beta',
          'Environment :: Plugins',
          'Intended Audience :: Developers',
          'License :: OSI Approved :: MIT License',
          'Operating System :: OS Independent',
          'Programming Language :: Python :: 2',
          'Programming Language :: Python :: 2.7',
          'Programming Language :: Python :: 3',
          'Programming Language :: Python :: 3.3',
          'Programming Language :: Python :: 3.4',
          'Programming Language :: Python :: 3.5',
          'Programming Language :: Python :: 3.6',
          'Programming Language :: Python :: 3.7',
          'Topic :: Software Development :: Libraries :: Python Modules',
          'Topic :: Text Editors :: Integrated Development Environments (IDE)',
          'Topic :: Utilities',
      ],
      )<|MERGE_RESOLUTION|>--- conflicted
+++ resolved
@@ -32,12 +32,8 @@
       license='MIT',
       keywords='python completion refactoring vim',
       long_description=readme,
-<<<<<<< HEAD
-      packages=find_packages(exclude=['test']),
+      packages=find_packages(exclude=['test', 'test.*']),
       python_requires='>=2.7, !=3.0.*, !=3.1.*, !=3.2.*',
-=======
-      packages=find_packages(exclude=['test', 'test.*']),
->>>>>>> 4e52acbf
       install_requires=install_requires,
       extras_require={'dev': ['docopt']},
       package_data={'jedi': ['evaluate/compiled/fake/*.pym']},
