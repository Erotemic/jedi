import os
import re

import pytest

from . import helpers
from . import run
from . import refactor

import jedi
from jedi.evaluate.analysis import Warning


def pytest_addoption(parser):
    parser.addoption(
        "--integration-case-dir",
        default=os.path.join(helpers.test_dir, 'completion'),
        help="Directory in which integration test case files locate.")
    parser.addoption(
        "--refactor-case-dir",
        default=os.path.join(helpers.test_dir, 'refactor'),
        help="Directory in which refactoring test case files locate.")
    parser.addoption(
        "--test-files", "-T", default=[], action='append',
        help=(
            "Specify test files using FILE_NAME[:LINE[,LINE[,...]]]. "
            "For example: -T generators.py:10,13,19. "
            "Note that you can use -m to specify the test case by id."))
    parser.addoption(
        "--thirdparty", action='store_true',
        help="Include integration tests that requires third party modules.")


def parse_test_files_option(opt):
    """
    Parse option passed to --test-files into a key-value pair.

    >>> parse_test_files_option('generators.py:10,13,19')
    ('generators.py', [10, 13, 19])
    """
    opt = str(opt)
    if ':' in opt:
        (f_name, rest) = opt.split(':', 1)
        return f_name, list(map(int, rest.split(',')))
    else:
        return opt, []


def pytest_generate_tests(metafunc):
    """
    :type metafunc: _pytest.python.Metafunc
    """
    test_files = dict(map(parse_test_files_option,
                          metafunc.config.option.test_files))
    if 'case' in metafunc.fixturenames:
        base_dir = metafunc.config.option.integration_case_dir
        thirdparty = metafunc.config.option.thirdparty
        cases = list(run.collect_dir_tests(base_dir, test_files))
        if thirdparty:
            cases.extend(run.collect_dir_tests(
                os.path.join(base_dir, 'thirdparty'), test_files, True))
        ids = ["%s:%s" % (c.module_name, c.line_nr_test) for c in cases]
        metafunc.parametrize('case', cases, ids=ids)

    if 'refactor_case' in metafunc.fixturenames:
        base_dir = metafunc.config.option.refactor_case_dir
        metafunc.parametrize(
            'refactor_case',
            refactor.collect_dir_tests(base_dir, test_files))

    if 'static_analysis_case' in metafunc.fixturenames:
        base_dir = os.path.join(os.path.dirname(__file__), 'static_analysis')
        cases = list(collect_static_analysis_tests(base_dir, test_files))
        metafunc.parametrize(
            'static_analysis_case',
            cases,
            ids=[c.name for c in cases]
        )


def collect_static_analysis_tests(base_dir, test_files):
    for f_name in os.listdir(base_dir):
        files_to_execute = [a for a in test_files.items() if a[0] in f_name]
        if f_name.endswith(".py") and (not test_files or files_to_execute):
            path = os.path.join(base_dir, f_name)
            yield StaticAnalysisCase(path)


class StaticAnalysisCase(object):
    """
    Static Analysis cases lie in the static_analysis folder.
    The tests also start with `#!`, like the goto_definition tests.
    """
    def __init__(self, path):
        self._path = path
        self.name = os.path.basename(path)
        with open(path) as f:
            self._source = f.read()

        self.skip = False
        for line in self._source.splitlines():
            self.skip = self.skip or run.skip_python_version(line)

    def collect_comparison(self):
        cases = []
        for line_nr, line in enumerate(self._source.splitlines(), 1):
            match = re.match(r'(\s*)#! (\d+ )?(.*)$', line)
            if match is not None:
                column = int(match.group(2) or 0) + len(match.group(1))
                cases.append((line_nr + 1, column, match.group(3)))
        return cases

    def run(self, compare_cb, environment):
        analysis = jedi.Script(
            self._source,
            path=self._path,
            environment=environment,
        )._analysis()
        typ_str = lambda inst: 'warning ' if isinstance(inst, Warning) else ''
        analysis = [(r.line, r.column, typ_str(r) + r.name)
                    for r in analysis]
        compare_cb(self, analysis, self.collect_comparison())

    def __repr__(self):
        return "<%s: %s>" % (self.__class__.__name__, os.path.basename(self._path))


@pytest.fixture()
def cwd_tmpdir(monkeypatch, tmpdir):
<<<<<<< HEAD
    with helpers.set_cwd(tmpdir.dirpath):
        yield tmpdir


@pytest.fixture
def evaluator(Script):
    return Script('')._evaluator
=======
    with helpers.set_cwd(tmpdir.strpath):
        yield tmpdir
>>>>>>> 877383b1
<|MERGE_RESOLUTION|>--- conflicted
+++ resolved
@@ -127,15 +127,10 @@
 
 @pytest.fixture()
 def cwd_tmpdir(monkeypatch, tmpdir):
-<<<<<<< HEAD
-    with helpers.set_cwd(tmpdir.dirpath):
+    with helpers.set_cwd(tmpdir.strpath):
         yield tmpdir
 
 
 @pytest.fixture
 def evaluator(Script):
-    return Script('')._evaluator
-=======
-    with helpers.set_cwd(tmpdir.strpath):
-        yield tmpdir
->>>>>>> 877383b1
+    return Script('')._evaluator