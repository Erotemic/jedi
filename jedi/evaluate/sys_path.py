--- conflicted
+++ resolved
@@ -3,11 +3,8 @@
 
 from jedi._compatibility import exec_function, unicode
 from jedi.parser import representation as pr
-<<<<<<< HEAD
+from jedi.parser import Parser
 from jedi.evaluate.cache import memoize_default
-=======
-from jedi.parser import Parser
->>>>>>> 9eec2b27
 from jedi import debug
 from jedi import common
 
@@ -31,25 +28,6 @@
     return [p for p in sys.path if p != ""]
 
 
-<<<<<<< HEAD
-@memoize_default(evaluator_is_first_arg=True)
-def sys_path_with_modifications(evaluator, module):
-    def execute_code(code):
-        c = "import os; from os.path import *; result=%s"
-        variables = {'__file__': module.path}
-        try:
-            exec_function(c % code, variables)
-        except Exception:
-            debug.warning('sys.path manipulation detected, but failed to evaluate.')
-            return None
-        try:
-            res = variables['result']
-            if isinstance(res, str):
-                return os.path.abspath(res)
-            else:
-                return None
-        except KeyError:
-=======
 def _execute_code(module_path, code):
     c = "import os; from os.path import *; result=%s"
     variables = {'__file__': module_path}
@@ -63,7 +41,6 @@
         if isinstance(res, str):
             return os.path.abspath(res)
         else:
->>>>>>> 9eec2b27
             return None
     except KeyError:
         return None
@@ -140,8 +117,8 @@
     return sys_path
 
 
-#@cache.memoize_default([]) TODO add some sort of cache again.
-def sys_path_with_modifications(module):
+@memoize_default(evaluator_is_first_arg=True)
+def sys_path_with_modifications(evaluator, module):
     if module.path is None:
         # Support for modules without a path is bad, therefore return the
         # normal path.
