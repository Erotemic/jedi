--- conflicted
+++ resolved
@@ -1,16 +1,11 @@
-import pkgutil
 import imp
 import re
 import os
 
 from parso import python_bytes_to_unicode
 
-<<<<<<< HEAD
 from jedi.evaluate.cache import evaluator_method_cache
-=======
-from jedi._compatibility import use_metaclass, iter_modules
-from jedi.evaluate.cache import CachedMetaClass, evaluator_method_cache
->>>>>>> ff65cf8e
+from jedi._compatibility import iter_modules
 from jedi.evaluate.filters import GlobalNameFilter, ContextNameMixin, \
     AbstractNameDefinition, ParserTreeFilter, DictFilter
 from jedi.evaluate import compiled
