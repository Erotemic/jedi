--- conflicted
+++ resolved
@@ -101,13 +101,8 @@
 
 
 @evaluator_function_cache()
-<<<<<<< HEAD
 def _load_module(evaluator, path):
     module_node = evaluator.grammar.parse(
-=======
-def _load_module(evaluator, path, python_object):
-    module = evaluator.parse(
->>>>>>> 877383b1
         path=path,
         cache=True,
         diff_cache=True,
