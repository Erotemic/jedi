--- conflicted
+++ resolved
@@ -109,33 +109,10 @@
     def __next__(self):
         if self.closed:
             raise MultiLevelStopIteration()
-<<<<<<< HEAD
-        try:
-            self.last_previous = self.previous
-            self.previous = self.current
-            self.current = next(self.gen)
-        except tokenize.TokenError:
-            # We just ignore this error, I try to handle it earlier - as
-            # good as possible
-            debug.warning('parentheses not closed error')
-            return self.__next__()
-        except IndentationError:
-            # This is an error, that tokenize may produce, because the code
-            # is not indented as it should. Here it just ignores this line
-            # and restarts the parser.
-            # (This is a rather unlikely error message, for normal code,
-            # tokenize seems to be pretty tolerant)
-            debug.warning('indentation error on line %s, ignoring it' %
-                                                        self.current[2][0])
-            # add the starting line of the last position
-            self.offset = self.current[2]
-            self.gen = PushBackIterator(tokenize.generate_tokens(
-                                                                self.readline))
-            return self.__next__()
-
-=======
+
+        self.last_previous = self.previous
+        self.previous = self.current
         self.current = next(self.gen)
->>>>>>> 336d35eb
         c = list(self.current)
 
         if c[0] == tokenize.ENDMARKER:
